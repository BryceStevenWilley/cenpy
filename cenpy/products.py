from .remote import APIConnection
from .explorer import fips_table as _ft
from shapely import geometry
from fuzzywuzzy import fuzz
from warnings import warn
import geopandas
import pandas
import numpy
_places = _ft('place')
_places['TARGETFP'] = _places.PLACEFP.apply(lambda x: str(x).rjust(5, '0'))
_places['TARGETNAME'] = _places.PLACENAME
_places['STATEFP'] = _places.STATEFP.apply(lambda x: str(x).rjust(2, '0'))
_places.drop(['PLACEFP', 'FUNCSTAT', 'COUNTY', 'PLACENAME'], inplace=True, axis=1)

__all__ = ['Decennial2010', 'ACS']

_ACS_MISSING = (-999999999, -888888888, -666666666,
                -555555555, -333333333, -222222222)

class _Product(object):

    def __repr__(self):
        return self._api.__repr__()

    @property
    def variables(self):
        """All variables, including columns and search predictates,
         available from the API"""
        return self._api.variables.sort_index()

    def filter_variables(self, pattern, engine='regex'):
        return self._api.varslike(pattern, engine=engine)
    filter_variables.__doc__ = APIConnection.varslike.__doc__

    def _preprocess_variables(self, columns):
        if isinstance(columns, str):
            columns = [columns]
        expanded = [col for this_pattern in columns for col in
                    self.filter_variables(this_pattern, engine='regex')]
        return numpy.unique(expanded).tolist()

    @property
    def _layer_lookup(self):
        """
        The lookup table relating the layers in the WMS service and the levels
        supported by this API product.
        """
        pass

    @_layer_lookup.getter
    def _layer_lookup(self):
        raise NotImplementedError('This must be implemented on children '
                                  'of this class!')

    def from_place(self, place, variables=None, place_type=None,
                   level='tract', geometry_precision=2,
                   strict_within=True, return_bounds=False):
        """
        Query the Census for the given place. 

        Arguments
        ---------
        place               : str
                              description of the place. Should be of the form
                              "place, state" or "place"
        place_type          : str
                              type of place to focus on, Incorporated Place, County Subdivision etc. 
        variables           : list or str
                              variable or set of variables to extract from the
                              API. Can include regex columns, which will match
                              to any column in the product. So, ['P001001', '^P002']
                              will match to P001001 and any column that starts with P002.
        level               : str (default: 'tract')
                              level at which to extract the geographic data. May be
                              limited by some products to only involve tracts.
        geometry_precision  : int (default: 2)
                              number of decimal places to preserve when getting the geometric
                              information around each observation in `level`.
        strict_within       : bool (default: True)
                              whether to retain only geometries that are fully within the
                              target place.
        return_bounds       : bool (default: False)
                              whether to return the boundary of the place being queried.
        """

        if variables is None:
            variables = ['NAME']

        name = place.split(',')

        if(place_type != None):
            if(place_type in ['Census Designated Place', 'Incorporated Place',
                              'County Subdivision']):
                searchtarget = _places[_places['TYPE']==place_type]
            else:
                raise Exception('place_type must be on of Census Designated Place, Incorporated Place,County Subdivision')
        else:
            searchtarget = _places.assign(TypeOrder = _places['TYPE'].apply(lambda x : {}) )

        if len(name) == 2:
            name, state = name
            searchtarget = searchtarget.assign(state=_places.STATE.str.lower())\
                                  .query('state == "{}"'.format(state.strip().lower()))\
                                  .TARGETNAME
        elif len(name) == 1:
            name = name[0]
            searchtarget = searchtarget.TARGETNAME
        else:
            raise Exception()

        place_ix, placematch = _fuzzy_match(name.strip(), searchtarget)
        placerow = _places.loc[place_ix]

        env_idx, env_name = _fuzzy_match(placerow.TYPE,
                                         [layer.__repr__() for layer in
                                          self._api.mapservice.layers])

        env_layer = self._api.mapservice.layers[env_idx]
        placer = 'STATE={} AND PLACE={}'.format(placerow.STATEFP,
                                                placerow.TARGETFP)
        env = env_layer.query(where=placer)

        print('Matched: {} to {} '
              'within layer {}'.format(place,
                                       placematch.target,
                                       env_layer.__repr__().replace('(ESRILayer) ', '')))

        geoms, data = self._from_bbox(env.to_crs(epsg=4326).total_bounds,
                                      variables=variables, level=level,
                                      geometry_precision=geometry_precision,
                                      strict_within=False, return_bounds=False)
        if strict_within:
            geoms = geopandas.sjoin(geoms, env[['geometry']],
                                     how='inner', op='within')
        if return_bounds:
            return (geoms, data, env)
        return geoms, data

    def _from_bbox(self, bounding_box, variables=None, level='tract',
                   geometry_precision=2, strict_within=False, return_bounds=False):

        env = geopandas.GeoDataFrame(geometry=[geometry.box(*bounding_box)])
        envelope = '%2C'.join(map(lambda x: '{:.6f}'.format(x), bounding_box))

        layer = self._api.mapservice.layers[self._layer_lookup[level]]
        involved = layer.query(geometryType='esriGeometryEnvelope',
                               geometry=envelope, returnGeometry='true', inSR=4326,
                               spatialRel='esriSpatialRelIntersects',
                               geometryPrecision=geometry_precision)
        if strict_within:
            involved = geopandas.sjoin(involved, env[['geometry']],
                                       how='inner', op='within')

        data = []
        if level == 'county':
            grouper = involved.groupby('STATE')
        else:
            grouper = involved.groupby(['STATE','COUNTY'])
        for ix, chunk in grouper:
            if isinstance(ix, str):
                state = ix
            else:
                state, county = ix
            if level in ('county','state'):
                elements = chunk.COUNTY.unique()
            else:
                elements = chunk.TRACT.unique()
            n_elements = len(elements)
            def chunked_query(elements_in_chunk):
                geo_filter = dict(state=state)
                if level=='block':
                    geo_unit = 'block:*'
                    geo_filter['tract'] = ','.join(elements_in_chunk)
                    geo_filter['county'] = county
                elif level=='tract':
                    geo_unit = 'tract:{}'.format(','.join(elements_in_chunk))
                    geo_filter['county'] = county
                elif level=='county':
                    geo_unit = 'county:{}'.format(','.join(elements_in_chunk))
                elif level=='state':
                    geo_filter=None
                    geo_unit='state:{}'.format(','.join(elements_in_chunk))
                else:
                    raise Exception('Unrecognized level: {}'.format(level))

                return self._api.query(variables, geo_unit=geo_unit, geo_filter=geo_filter)

            n_chunks = numpy.ceil(n_elements / 500)
            data.append(pandas.concat([chunked_query(tracts_) for tracts_ in
                                      numpy.array_split(elements, n_chunks)],
                                      ignore_index=True, sort=False))
        data = pandas.concat((data), ignore_index=True, sort=False)

        for variable in variables:
            data[variable] = replace_missing(coerce(data[variable], float))

        if return_bounds:
            return involved, data, geopandas.GeoDataFrame(geometry=[geometry.box(*bounding_box)])
        return involved, data

    def _environment_from_layer(self, place, layername,
                                cache_name, geometry_precision):
        ix, name = _fuzzy_match(layername, [f.__repr__()
                                        for f in self._api.mapservice.layers])
        layer = self._api.mapservice.layers[ix]
        cache = getattr(self, cache_name, None)
        if cache is None:
            out_fields = 'BASENAME,GEOID'
            if 'Statistical' not in layername:
                out_fields += ',STATE'
            cache = layer.query(returnGeometry=False,
                                outFields=out_fields,
                                where='AREALAND>0')
            if 'Statistical' not in layername:
                _states = _ft('state')
                _states.columns = ['abbreviation', 'statefp', 'name']
                _states['STATE'] = _states.statefp.apply(lambda x: str(x).rjust(2, '0'))
                cache = cache.merge(_states[['abbreviation', 'STATE']],
                                    how='left', on='STATE')
                cache['BASENAME'] = cache[['BASENAME', 'abbreviation']].apply(lambda x:
                                                                      ', '.join(x), axis=1)
            self.__dict__[cache_name] = cache
        item_ix, item_name = _fuzzy_match(place, cache.BASENAME)
        print('Matched: {} to {} '
              'within layer {}'.format(place,
                                       item_name.target,
                                       layer.__repr__().replace('(ESRILayer) ', '')))
        row = cache.loc[item_ix]
        return layer.query(where='GEOID={}'.format(row.GEOID),
                           geometryPrecision=geometry_precision)

    def _from_name(self, place, variables, level,
                   layername, cache_name,
                   strict_within, return_bounds, geometry_precision):
        if variables is None:
            variables = []
        variables.append('NAME')
        env = self._environment_from_layer(place, layername,
                                           cache_name, geometry_precision)
        geoms, data = self._from_bbox(env.to_crs(epsg=4326).total_bounds,
                                      variables=variables, level=level,
                                      strict_within=False, return_bounds=False)
        if strict_within:
            geoms = geopandas.sjoin(geoms, env[['geometry']],
                                    how='inner', op='within')
        if return_bounds:
            return geoms, data, env
        return geoms, data

class Decennial2010(_Product):
    """The 2010 Decennial Census from the Census Bueau"""

    _layer_lookup = {'county': 100,
                     'tract': 14,
                     'block': 18}

    def __init__(self):
        super(Decennial2010, self).__init__()
        self._api = APIConnection('DECENNIALSF12010')
        self._api.set_mapservice('tigerWMS_Census2010')

    def _from_name(self, place, variables, level,
                   layername, cache_name,
                   strict_within=True,
                   return_bounds=False, geometry_precision=2):
        if level not in self._layer_lookup.keys():
            raise NotImplementedError('Only levels {} are supported. You provided {}.'
                                      'Try picking the state containing that level,'
                                      ' and then selecting from that data after it is'
                                      ' fetched'.format(level))
        if variables is None:
            variables = []
        variables.append('GEO_ID')
        variables = self._preprocess_variables(variables)

        caller = super(Decennial2010, self)._from_name
        geoms, variables, *rest = caller(place, variables, level,
                                         layername, cache_name,
                                         strict_within=strict_within,
                                         return_bounds=return_bounds,
                                         geometry_precision=geometry_precision)
        variables['GEOID'] = variables.GEO_ID.str.split('US').apply(lambda x: x[1])
        return_table = geoms[['GEOID', 'geometry']]\
                            .merge(variables.drop('GEO_ID', axis=1),
                                                  how='left', on='GEOID')
        if not return_bounds:
            return return_table
        else:
            return (return_table, *rest)

    def from_place(self, place, variables=None, level='tract',place_type=None,
                   strict_within=True, return_bounds=False):
        if variables is None:
            variables = []
        variables.append('GEO_ID')
        variables = self._preprocess_variables(variables)

        geoms, variables, *rest = super(Decennial2010, self)\
                                  .from_place(place, variables=variables, level=level,
                                              place_type=place_type,
                                              strict_within=strict_within,
                                              return_bounds=return_bounds)
        variables['GEOID'] = variables.GEO_ID.str.split('US').apply(lambda x: x[1])
        return_table = geoms[['GEOID', 'geometry']]\
                            .merge(variables.drop('GEO_ID', axis=1),
                                                  how='left', on='GEOID')
        if not return_bounds:
            return return_table
        else:
            return (return_table, *rest)
    from_place.__doc__ = _Product.from_place.__doc__

    def from_msa(self, name, variables=None, level='tract', **kwargs):
        return self._from_name(name, variables, level,
                               'Metropolitan Statistical Area', '_msas', **kwargs)
    from_msa.__doc__ = _Product.from_place.__doc__.replace('place', 'MSA')
    def from_csa(self, name, variables=None, level='tract', **kwargs):
        return self._from_name(name, variables, level,
                               'Combined Statistical Area', '_csas', **kwargs)
    from_csa.__doc__ = _Product.from_place.__doc__.replace('place', 'CSA')
    def from_county(self, name, variables=None, level='tract', **kwargs):
        return self._from_name(name, variables, level,
                               'Counties', '_counties', **kwargs)
    from_county.__doc__ = _Product\
                                    .from_place.__doc__\
                                    .replace('place', 'county')
    def from_state(self, name, variables=None, level='tract', **kwargs):
        return self._from_name(name, variables, level,
                               'States', '_states', **kwargs)
    from_state.__doc__ = _Product\
                                    .from_place.__doc__\
                                    .replace('place', 'state')

class ACS(_Product):

    _layer_lookup = {'county': 84,
                     'tract': 8}

    def __init__(self, year='latest'):
        if year == 'latest':
            year = 2018
        if year < 2013:
            raise NotImplementedError('The requested year {} is too early. '
                                      'Only 2013 and onwards is supported.'.format(year))
        self._api = APIConnection('ACSDT{}Y{}'.format(5, year))
        self._api.set_mapservice('tigerWMS_ACS{}'.format(year))

    def _from_name(self, place, variables, level,
                   layername, cache_name,
                   strict_within=True,
                   return_bounds=False, geometry_precision=2):
        if level not in self._layer_lookup.keys():
            raise NotImplementedError('Only levels {} are supported. You provided {}.'
                                      'Try picking the state containing that level,'
                                      ' and then selecting from that data after it is'
                                      ' fetched'.format(level))
        if level == 'block':
            raise ValueError('The American Community Survey is only administered'
                             ' at the blockgroup level or higher. Please select a'
                             ' level at or above the blockgroup level.')
        if variables is None:
            variables = []
        variables.append('GEO_ID')
        variables = self._preprocess_variables(variables)

        caller = super(ACS, self)._from_name
        geoms, variables, *rest = caller(place, variables, level,
                                         layername, cache_name,
                                         strict_within=strict_within,
                                         return_bounds=return_bounds,
                                         geometry_precision=geometry_precision)
        variables['GEOID'] = variables.GEO_ID.str.split('US').apply(lambda x: x[1])
        return_table = geoms[['GEOID', 'geometry']]\
                            .merge(variables.drop('GEO_ID', axis=1),
                                                  how='left', on='GEOID')
        if not return_bounds:
            return return_table
        else:
            return (return_table, *rest)

    def from_msa(self, name, variables=None, level='tract', **kwargs):
        return self._from_name(name, variables, level,
                               'Metropolitan Statistical Area', '_msas', **kwargs)
    from_msa.__doc__ = _Product.from_place.__doc__.replace('place', 'MSA')
    def from_csa(self, name, variables=None, level='tract', **kwargs):
        return self._from_name(name, variables, level,
                               'Combined Statistical Area', '_csas', **kwargs)
    from_csa.__doc__ = _Product.from_place.__doc__.replace('place', 'CSA')
    def from_county(self, name, variables=None, level='tract', **kwargs):
        return self._from_name(name, variables, level,
                               'Counties', '_counties', **kwargs)
    from_county.__doc__ = _Product\
                                    .from_place.__doc__\
                                    .replace('place', 'county')
    def from_state(self, name, variables=None, level='tract', **kwargs):
        return self._from_name(name, variables, level,
                               'States', '_states', **kwargs)
    from_state.__doc__ = _Product\
                                    .from_place.__doc__\
                                    .replace('place', 'state')
<<<<<<< HEAD
    
    def from_place(self, place, variables=None, level='tract',place_type=None,
=======

    def from_place(self, place, variables=None, level='tract',
>>>>>>> cfe4b6fa
                   strict_within=True, return_bounds=False):
        if variables is None:
            variables = []
        variables.append('GEO_ID')
        variables = self._preprocess_variables(variables)

        geoms, variables, *rest = super(ACS, self)\
                                  .from_place(place, variables=variables, level=level,
                                              place_type=place_type,
                                              strict_within=strict_within,
                                              return_bounds=return_bounds)
        variables['GEOID'] = variables.GEO_ID.str.split('US').apply(lambda x: x[1])
        return_table = geoms[['GEOID', 'geometry']]\
                            .merge(variables.drop('GEO_ID', axis=1),
                                                  how='left', on='GEOID')
        if not return_bounds:
            return return_table
        else:
            return (return_table, *rest)
    from_place.__doc__ =_Product.from_place.__doc__

def _fuzzy_match(matchtarget, matchlist):
    split = matchtarget.split(',')
    if len(split) == 2:
        target, state = split
    elif len(split) == 1:
        target = split[0]
    else:
        raise AssertionError('Uncertain place identifier {}. The place identifier should '
                             'look something like "placename, state" or, for larger areas, '
                             'like Combined Statistical Areas or Metropolitan Statistical Areas,'
                             'placename1-placename2, state1-state2-state3'.format(target))

    table = pandas.DataFrame({'target':matchlist})
    table['score'] = table.target\
                          .apply(lambda x: fuzz.partial_ratio(target.strip().lower(),
                                                              x.lower()))
    if len(split) == 1:
        if (table.score == table.score.max()).sum() > 1:
            ixmax, rowmax = _break_ties(matchtarget, table)
        else:
            ixmax = table.score.idxmax()
            rowmax = table.loc[ixmax]
        return ixmax, rowmax

    in_state = table.target.str.lower().str.endswith(state.strip().lower())

    assert any(in_state), ('State {} is not found from place {}. '
                           'Should be a standard Census abbreviation, like'
                           ' CA, AZ, NC, or PR'.format(state, matchtarget))
    table = table[in_state]
    if (table.score == table.score.max()).sum() > 1:
        ixmax, rowmax = _break_ties(matchtarget, table)
    else:
        ixmax = table.score.idxmax()
        rowmax = table.loc[ixmax]
    return ixmax, rowmax

def coerce(column, kind):
    """
    Converty type of column to kind, or keep column unchanged
    if that conversion fails.
    """
    try:
        return column.astype(kind)
    except ValueError:
        return column

def replace_missing(column, missings=_ACS_MISSING):
    for val in _ACS_MISSING:
        column.replace(val, numpy.nan, inplace=True)
    return column

def _break_ties(matchtarget, table):
    split = matchtarget.split(',')
    if len(split) == 2:
        target, state = split
    else:
        target = split[0]
    table['score2'] = table.target.apply(lambda x: fuzz.ratio(target.strip().lower(),
                                                              x.lower()))
    among_winners = table[table.score == table.score.max()]
    double_winners = among_winners[among_winners.score2 == among_winners.score2.max()]
    if double_winners.shape[0] > 1:
        ixmax = double_winners.score2.idxmax()
        ixmax_row = double_winners.loc[ixmax]
        warn('Cannot disambiguate placename {}. Picking the shortest, best '
             'matched placename, {}, from {}'.format(matchtarget, ixmax_row.target,
                                                     ', '.join(double_winners.target.tolist())))
        return ixmax, ixmax_row
    ixmax = double_winners.score2.idxmax()
    return ixmax, double_winners.loc[ixmax]<|MERGE_RESOLUTION|>--- conflicted
+++ resolved
@@ -398,13 +398,8 @@
     from_state.__doc__ = _Product\
                                     .from_place.__doc__\
                                     .replace('place', 'state')
-<<<<<<< HEAD
     
     def from_place(self, place, variables=None, level='tract',place_type=None,
-=======
-
-    def from_place(self, place, variables=None, level='tract',
->>>>>>> cfe4b6fa
                    strict_within=True, return_bounds=False):
         if variables is None:
             variables = []
